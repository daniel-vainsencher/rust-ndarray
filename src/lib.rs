--- conflicted
+++ resolved
@@ -629,2155 +629,6 @@
     {
         iterators::new_outer_iter_mut(self)
     }
-<<<<<<< HEAD
-
-    /// Return an iterator of references to the elements of the array.
-    ///
-    /// Iterator element type is `&A`.
-    pub fn iter(&self) -> Elements<A, D> {
-        debug_assert!(self.pointer_is_inbounds());
-        self.view().into_iter_()
-    }
-
-    /// Return an iterator of mutable references to the elements of the array.
-    ///
-    /// Iterator element type is `&mut A`.
-    pub fn iter_mut(&mut self) -> ElementsMut<A, D>
-        where S: DataMut,
-    {
-        self.ensure_unique();
-        self.view_mut().into_iter_()
-    }
-
-    /// Return an iterator of indexes and references to the elements of the array.
-    ///
-    /// Iterator element type is `(D, &A)`.
-    pub fn indexed_iter(&self) -> Indexed<A, D> {
-        Indexed(self.view().into_elements_base())
-    }
-
-    /// Return an iterator of indexes and mutable references to the elements of the array.
-    ///
-    /// Iterator element type is `(D, &mut A)`.
-    pub fn indexed_iter_mut(&mut self) -> IndexedMut<A, D>
-        where S: DataMut,
-    {
-        IndexedMut(self.view_mut().into_elements_base())
-    }
-
-
-    /// Return a sliced array.
-    ///
-    /// See [*Slicing*](#slicing) for full documentation.
-    /// See also [`D::SliceArg`].
-    ///
-    /// [`D::SliceArg`]: trait.Dimension.html#associatedtype.SliceArg
-    ///
-    /// **Panics** if an index is out of bounds or stride is zero.<br>
-    /// (**Panics** if `D` is `Vec` and `indexes` does not match the number of array axes.)
-    pub fn slice(&self, indexes: &D::SliceArg) -> ArrayView<A, D> {
-        let mut arr = self.view();
-        arr.islice(indexes);
-        arr
-    }
-
-    /// Return a sliced read-write view of the array.
-    ///
-    /// See also [`D::SliceArg`].
-    ///
-    /// [`D::SliceArg`]: trait.Dimension.html#associatedtype.SliceArg
-    ///
-    /// **Panics** if an index is out of bounds or stride is zero.<br>
-    /// (**Panics** if `D` is `Vec` and `indexes` does not match the number of array axes.)
-    pub fn slice_mut(&mut self, indexes: &D::SliceArg) -> ArrayViewMut<A, D>
-        where S: DataMut
-    {
-        let mut arr = self.view_mut();
-        arr.islice(indexes);
-        arr
-    }
-
-    /// Slice the array’s view in place.
-    ///
-    /// See also [`D::SliceArg`].
-    ///
-    /// [`D::SliceArg`]: trait.Dimension.html#associatedtype.SliceArg
-    ///
-    /// **Panics** if an index is out of bounds or stride is zero.<br>
-    /// (**Panics** if `D` is `Vec` and `indexes` does not match the number of array axes.)
-    pub fn islice(&mut self, indexes: &D::SliceArg) {
-        let offset = Dimension::do_slices(&mut self.dim, &mut self.strides, indexes);
-        unsafe {
-            self.ptr = self.ptr.offset(offset);
-        }
-        debug_assert!(self.pointer_is_inbounds());
-    }
-
-    /// Return a reference to the element at `index`, or return `None`
-    /// if the index is out of bounds.
-    ///
-    /// Arrays also support indexing syntax: `array[index]`.
-    ///
-    /// ```
-    /// use ndarray::arr2;
-    ///
-    /// let a = arr2(&[[1., 2.],
-    ///                [3., 4.]]);
-    ///
-    /// assert!(
-    ///     a.get((0, 1)) == Some(&2.) &&
-    ///     a.get((0, 2)) == None &&
-    ///     a[(0, 1)] == 2. &&
-    ///     a[[0, 1]] == 2.
-    /// );
-    /// ```
-    pub fn get<I>(&self, index: I) -> Option<&A>
-        where I: NdIndex<Dim=D>,
-    {
-        let ptr = self.ptr;
-        index.index_checked(&self.dim, &self.strides)
-             .map(move |offset| unsafe { &*ptr.offset(offset) })
-    }
-
-    /// Return a mutable reference to the element at `index`, or return `None`
-    /// if the index is out of bounds.
-    pub fn get_mut<I>(&mut self, index: I) -> Option<&mut A>
-        where S: DataMut,
-              I: NdIndex<Dim=D>,
-    {
-        self.ensure_unique();
-        let ptr = self.ptr;
-        index.index_checked(&self.dim, &self.strides)
-             .map(move |offset| unsafe { &mut *ptr.offset(offset) })
-    }
-
-    /// Perform *unchecked* array indexing.
-    ///
-    /// Return a reference to the element at `index`.
-    ///
-    /// **Note:** only unchecked for non-debug builds of ndarray.
-    #[inline]
-    pub unsafe fn uget(&self, index: D) -> &A {
-        debug_assert!(self.dim
-                          .stride_offset_checked(&self.strides, &index)
-                          .is_some());
-        let off = Dimension::stride_offset(&index, &self.strides);
-        &*self.ptr.offset(off)
-    }
-
-    /// Perform *unchecked* array indexing.
-    ///
-    /// Return a mutable reference to the element at `index`.
-    ///
-    /// **Note:** Only unchecked for non-debug builds of ndarray.<br>
-    /// **Note:** The array must be uniquely held when mutating it.
-    #[inline]
-    pub unsafe fn uget_mut(&mut self, index: D) -> &mut A
-        where S: DataMut
-    {
-        debug_assert!(self.data.is_unique());
-        debug_assert!(self.dim
-                          .stride_offset_checked(&self.strides, &index)
-                          .is_some());
-        let off = Dimension::stride_offset(&index, &self.strides);
-        &mut *self.ptr.offset(off)
-    }
-
-    /// Along `axis`, select the subview `index` and return a
-    /// view with that axis removed.
-    ///
-    /// See [*Subviews*](#subviews) for full documentation.
-    ///
-    /// **Panics** if `axis` or `index` is out of bounds.
-    ///
-    /// ```
-    /// use ndarray::{arr1, arr2, Axis};
-    ///
-    /// let a = arr2(&[[1., 2.],    // -- axis 0, row 0
-    ///                [3., 4.],    // -- axis 0, row 1
-    ///                [5., 6.]]);  // -- axis 0, row 2
-    /// //               \   \
-    /// //                \   axis 1, column 1
-    /// //                 axis 1, column 0
-    /// assert!(
-    ///     a.subview(Axis(0), 1) == arr1(&[3., 4.]) &&
-    ///     a.subview(Axis(1), 1) == arr1(&[2., 4., 6.])
-    /// );
-    /// ```
-    pub fn subview(&self, axis: Axis, index: Ix)
-        -> ArrayView<A, <D as RemoveAxis>::Smaller>
-        where D: RemoveAxis,
-    {
-        self.view().into_subview(axis, index)
-    }
-
-    /// Along `axis`, select the subview `index` and return a read-write view
-    /// with the axis removed.
-    ///
-    /// **Panics** if `axis` or `index` is out of bounds.
-    ///
-    /// ```
-    /// use ndarray::{arr2, aview2, Axis};
-    ///
-    /// let mut a = arr2(&[[1., 2.],
-    ///                    [3., 4.]]);
-    ///
-    /// a.subview_mut(Axis(1), 1).iadd_scalar(&10.);
-    ///
-    /// assert!(
-    ///     a == aview2(&[[1., 12.],
-    ///                   [3., 14.]])
-    /// );
-    /// ```
-    pub fn subview_mut(&mut self, axis: Axis, index: Ix)
-        -> ArrayViewMut<A, D::Smaller>
-        where S: DataMut,
-              D: RemoveAxis,
-    {
-        self.view_mut().into_subview(axis, index)
-    }
-
-    /// Collapse dimension `axis` into length one,
-    /// and select the subview of `index` along that axis.
-    ///
-    /// **Panics** if `index` is past the length of the axis.
-    pub fn isubview(&mut self, axis: Axis, index: Ix) {
-        dimension::do_sub(&mut self.dim, &mut self.ptr, &self.strides,
-                          axis.axis(), index)
-    }
-
-    /// Along `axis`, select the subview `index` and return `self`
-    /// with that axis removed.
-    ///
-    /// See [`.subview()`](#method.subview) and [*Subviews*](#subviews) for full documentation.
-    pub fn into_subview(mut self, axis: Axis, index: Ix)
-        -> ArrayBase<S, <D as RemoveAxis>::Smaller>
-        where D: RemoveAxis,
-    {
-        self.isubview(axis, index);
-        let axis = axis.axis();
-        // don't use reshape -- we always know it will fit the size,
-        // and we can use remove_axis on the strides as well
-        ArrayBase {
-            data: self.data,
-            ptr: self.ptr,
-            dim: self.dim.remove_axis(axis),
-            strides: self.strides.remove_axis(axis),
-        }
-    }
-
-    /// Return an iterator that traverses over all dimensions but the innermost,
-    /// and yields each inner row.
-    ///
-    /// For example, in a 2 × 2 × 3 array, the iterator element
-    /// is a row of 3 elements (and there are 2 × 2 = 4 rows in total).
-    ///
-    /// Iterator element is `ArrayView<A, Ix>` (1D array view).
-    ///
-    /// ```
-    /// use ndarray::arr3;
-    /// let a = arr3(&[[[ 0,  1,  2],    // -- row 0, 0
-    ///                 [ 3,  4,  5]],   // -- row 0, 1
-    ///                [[ 6,  7,  8],    // -- row 1, 0
-    ///                 [ 9, 10, 11]]]); // -- row 1, 1
-    /// // `inner_iter` yields the four inner rows of the 3D array.
-    /// let mut row_sums = a.inner_iter().map(|v| v.scalar_sum());
-    /// assert_eq!(row_sums.collect::<Vec<_>>(), vec![3, 12, 21, 30]);
-    /// ```
-    pub fn inner_iter(&self) -> InnerIter<A, D> {
-        iterators::new_inner_iter(self.view())
-    }
-
-    /// Return an iterator that traverses over all dimensions but the innermost,
-    /// and yields each inner row.
-    ///
-    /// Iterator element is `ArrayViewMut<A, Ix>` (1D read-write array view).
-    pub fn inner_iter_mut(&mut self) -> InnerIterMut<A, D>
-        where S: DataMut
-    {
-        iterators::new_inner_iter_mut(self.view_mut())
-    }
-
-    /// Return an iterator that traverses over the outermost dimension
-    /// and yields each subview.
-    ///
-    /// For example, in a 2 × 2 × 3 array, the iterator element
-    /// is a 2 × 3 subview (and there are 2 in total).
-    ///
-    /// Iterator element is `ArrayView<A, D::Smaller>` (read-only array view).
-    ///
-    /// ```
-    /// use ndarray::{arr3, Axis};
-    ///
-    /// let a = arr3(&[[[ 0,  1,  2],    // \ axis 0, submatrix 0
-    ///                 [ 3,  4,  5]],   // /
-    ///                [[ 6,  7,  8],    // \ axis 0, submatrix 1
-    ///                 [ 9, 10, 11]]]); // /
-    /// // `outer_iter` yields the two submatrices along axis 0.
-    /// let mut iter = a.outer_iter();
-    /// assert_eq!(iter.next().unwrap(), a.subview(Axis(0), 0));
-    /// assert_eq!(iter.next().unwrap(), a.subview(Axis(0), 1));
-    /// ```
-    #[allow(deprecated)]
-    pub fn outer_iter(&self) -> OuterIter<A, D::Smaller>
-        where D: RemoveAxis,
-    {
-        self.view().into_outer_iter()
-    }
-
-    /// Return an iterator that traverses over the outermost dimension
-    /// and yields each subview.
-    ///
-    /// Iterator element is `ArrayViewMut<A, D::Smaller>` (read-write array view).
-    #[allow(deprecated)]
-    pub fn outer_iter_mut(&mut self) -> OuterIterMut<A, D::Smaller>
-        where S: DataMut,
-              D: RemoveAxis,
-    {
-        self.view_mut().into_outer_iter()
-    }
-
-    /// Return an iterator that traverses over `axis`
-    /// and yields each subview along it.
-    ///
-    /// For example, in a 2 × 2 × 3 array, with `axis` equal to 1,
-    /// the iterator element
-    /// is a 2 × 3 subview (and there are 2 in total).
-    ///
-    /// Iterator element is `ArrayView<A, D::Smaller>` (read-only array view).
-    ///
-    /// See [*Subviews*](#subviews) for full documentation.
-    ///
-    /// **Panics** if `axis` is out of bounds.
-    pub fn axis_iter(&self, axis: Axis) -> OuterIter<A, D::Smaller>
-        where D: RemoveAxis,
-    {
-        iterators::new_axis_iter(self.view(), axis.axis())
-    }
-
-
-    /// Return an iterator that traverses over `axis`
-    /// and yields each mutable subview along it.
-    ///
-    /// Iterator element is `ArrayViewMut<A, D::Smaller>`
-    /// (read-write array view).
-    ///
-    /// **Panics** if `axis` is out of bounds.
-    pub fn axis_iter_mut(&mut self, axis: Axis) -> OuterIterMut<A, D::Smaller>
-        where S: DataMut,
-              D: RemoveAxis,
-    {
-        iterators::new_axis_iter_mut(self.view_mut(), axis.axis())
-    }
-
-
-    /// Return an iterator that traverses over `axis` by chunks of `size`,
-    /// yielding non-overlapping views along that axis.
-    ///
-    /// Iterator element is `ArrayView<A, D>`
-    ///
-    /// The last view may have less elements if `size` does not divide
-    /// the axis' dimension.
-    ///
-    /// **Panics** if `axis` is out of bounds.
-    ///
-    /// ```
-    /// use ndarray::OwnedArray;
-    /// use ndarray::{arr3, Axis};
-    ///
-    /// let a = OwnedArray::from_iter(0..28).into_shape((2, 7, 2)).unwrap();
-    /// let mut iter = a.axis_chunks_iter(Axis(1), 2);
-    ///
-    /// // first iteration yields a 2 × 2 × 2 view
-    /// assert_eq!(iter.next().unwrap(),
-    ///            arr3(&[[[ 0,  1], [ 2, 3]],
-    ///                   [[14, 15], [16, 17]]]));
-    ///
-    /// // however the last element is a 2 × 1 × 2 view since 7 % 2 == 1
-    /// assert_eq!(iter.next_back().unwrap(), arr3(&[[[12, 13]],
-    ///                                              [[26, 27]]]));
-    /// ```
-    pub fn axis_chunks_iter(&self, axis: Axis, size: usize) -> AxisChunksIter<A, D> {
-        iterators::new_chunk_iter(self.view(), axis.axis(), size)
-    }
-
-    /// Return an iterator that traverses over `axis` by chunks of `size`,
-    /// yielding non-overlapping read-write views along that axis.
-    ///
-    /// Iterator element is `ArrayViewMut<A, D>`
-    ///
-    /// **Panics** if `axis` is out of bounds.
-    pub fn axis_chunks_iter_mut(&mut self, axis: Axis, size: usize)
-        -> AxisChunksIterMut<A, D>
-        where S: DataMut
-    {
-        iterators::new_chunk_iter_mut(self.view_mut(), axis.axis(), size)
-    }
-
-    // Return (length, stride) for diagonal
-    fn diag_params(&self) -> (Ix, Ixs) {
-        /* empty shape has len 1 */
-        let len = self.dim.slice().iter().cloned().min().unwrap_or(1);
-        let stride = self.strides()
-                         .iter()
-                         .fold(0, |sum, s| sum + s);
-        (len, stride)
-    }
-
-    /// Return an view of the diagonal elements of the array.
-    ///
-    /// The diagonal is simply the sequence indexed by *(0, 0, .., 0)*,
-    /// *(1, 1, ..., 1)* etc as long as all axes have elements.
-    pub fn diag(&self) -> ArrayView<A, Ix> {
-        self.view().into_diag()
-    }
-
-    /// Return a read-write view over the diagonal elements of the array.
-    pub fn diag_mut(&mut self) -> ArrayViewMut<A, Ix>
-        where S: DataMut,
-    {
-        self.view_mut().into_diag()
-    }
-
-    /// Return the diagonal as a one-dimensional array.
-    pub fn into_diag(self) -> ArrayBase<S, Ix> {
-        let (len, stride) = self.diag_params();
-        ArrayBase {
-            data: self.data,
-            ptr: self.ptr,
-            dim: len,
-            strides: stride as Ix,
-        }
-    }
-
-    /// Make the array unshared.
-    ///
-    /// This method is mostly only useful with unsafe code.
-    fn ensure_unique(&mut self)
-        where S: DataMut
-    {
-        debug_assert!(self.pointer_is_inbounds());
-        S::ensure_unique(self);
-        debug_assert!(self.pointer_is_inbounds());
-    }
-
-    #[cfg(feature = "rblas")]
-    /// If the array is not in the standard layout, copy all elements
-    /// into the standard layout so that the array is C-contiguous.
-    fn ensure_standard_layout(&mut self)
-        where S: DataOwned,
-              A: Clone
-    {
-        if !self.is_standard_layout() {
-            let mut v: Vec<A> = self.iter().cloned().collect();
-            self.ptr = v.as_mut_ptr();
-            self.data = DataOwned::new(v);
-            self.strides = self.dim.default_strides();
-        }
-    }
-
-    /// Return `true` if the array data is laid out in contiguous “C order” in
-    /// memory (where the last index is the most rapidly varying).
-    ///
-    /// Return `false` otherwise, i.e the array is possibly not
-    /// contiguous in memory, it has custom strides, etc.
-    pub fn is_standard_layout(&self) -> bool {
-        let defaults = self.dim.default_strides();
-        if self.strides == defaults {
-            return true;
-        }
-        // check all dimensions -- a dimension of length 1 can have unequal strides
-        for (&dim, (&s, &ds)) in zipsl(self.dim.slice(),
-                                       zipsl(self.strides(), defaults.slice()))
-        {
-            if dim != 1 && s != (ds as Ixs) {
-                return false;
-            }
-        }
-        true
-    }
-
-    #[cfg(feature = "rblas")]
-    /// Return `true` if the innermost dimension is contiguous (includes
-    /// the special cases of 0 or 1 length in that axis).
-    fn is_inner_contiguous(&self) -> bool {
-        let ndim = self.ndim();
-        if ndim == 0 {
-            return true;
-        }
-        self.shape()[ndim - 1] <= 1 || self.strides()[ndim - 1] == 1
-    }
-
-    /// Return the array’s data as a slice, if it is contiguous and
-    /// the element order corresponds to the memory order. Return `None` otherwise.
-    pub fn as_slice(&self) -> Option<&[A]> {
-        if self.is_standard_layout() {
-            unsafe {
-                Some(slice::from_raw_parts(self.ptr, self.len()))
-            }
-        } else {
-            None
-        }
-    }
-
-    /// Return the array’s data as a slice, if it is contiguous and
-    /// the element order corresponds to the memory order. Return `None` otherwise.
-    pub fn as_slice_mut(&mut self) -> Option<&mut [A]>
-        where S: DataMut
-    {
-        if self.is_standard_layout() {
-            self.ensure_unique();
-            unsafe {
-                Some(slice::from_raw_parts_mut(self.ptr, self.len()))
-            }
-        } else {
-            None
-        }
-    }
-
-    /// Transform the array into `shape`; any shape with the same number of
-    /// elements is accepted.
-    ///
-    /// May clone all elements if needed to arrange elements in standard
-    /// layout (and break sharing).
-    ///
-    /// **Panics** if shapes are incompatible.
-    ///
-    /// ```
-    /// use ndarray::{rcarr1, rcarr2};
-    ///
-    /// assert!(
-    ///     rcarr1(&[1., 2., 3., 4.]).reshape((2, 2))
-    ///     == rcarr2(&[[1., 2.],
-    ///                 [3., 4.]])
-    /// );
-    /// ```
-    pub fn reshape<E>(&self, shape: E) -> ArrayBase<S, E>
-        where S: DataShared + DataOwned,
-              A: Clone,
-              E: Dimension,
-    {
-        if shape.size_checked() != Some(self.dim.size()) {
-            panic!("Incompatible shapes in reshape, attempted from: {:?}, to: {:?}",
-                   self.dim.slice(),
-                   shape.slice())
-        }
-        // Check if contiguous, if not => copy all, else just adapt strides
-        if self.is_standard_layout() {
-            let cl = self.clone();
-            ArrayBase {
-                data: cl.data,
-                ptr: cl.ptr,
-                strides: shape.default_strides(),
-                dim: shape,
-            }
-        } else {
-            let v = self.iter().map(|x| x.clone()).collect::<Vec<A>>();
-            unsafe {
-                ArrayBase::from_vec_dim_unchecked(shape, v)
-            }
-        }
-    }
-
-    /// Transform the array into `shape`; any shape with the same number of
-    /// elements is accepted, but the source array or view must be
-    /// contiguous, otherwise we cannot rearrange the dimension.
-    ///
-    /// **Errors** if the shapes don't have the same number of elements.<br>
-    /// **Errors** if the input array is not c-contiguous (this will be
-    /// slightly improved in the future).
-    ///
-    /// ```
-    /// use ndarray::{aview1, aview2};
-    ///
-    /// assert!(
-    ///     aview1(&[1., 2., 3., 4.]).into_shape((2, 2)).unwrap()
-    ///     == aview2(&[[1., 2.],
-    ///                 [3., 4.]])
-    /// );
-    /// ```
-    pub fn into_shape<E>(self, shape: E) -> Result<ArrayBase<S, E>, ShapeError>
-        where E: Dimension
-    {
-        if shape.size_checked() != Some(self.dim.size()) {
-            return Err(shape_error::incompatible_shapes(&self.dim, &shape));
-        }
-        // Check if contiguous, if not => copy all, else just adapt strides
-        if self.is_standard_layout() {
-            Ok(ArrayBase {
-                data: self.data,
-                ptr: self.ptr,
-                strides: shape.default_strides(),
-                dim: shape,
-            })
-        } else {
-            Err(ShapeError::IncompatibleLayout)
-        }
-    }
-
-    /// Act like a larger size and/or shape array by *broadcasting*
-    /// into a larger shape, if possible.
-    ///
-    /// Return `None` if shapes can not be broadcast together.
-    ///
-    /// ***Background***
-    ///
-    ///  * Two axes are compatible if they are equal, or one of them is 1.
-    ///  * In this instance, only the axes of the smaller side (self) can be 1.
-    ///
-    /// Compare axes beginning with the *last* axis of each shape.
-    ///
-    /// For example (1, 2, 4) can be broadcast into (7, 6, 2, 4)
-    /// because its axes are either equal or 1 (or missing);
-    /// while (2, 2) can *not* be broadcast into (2, 4).
-    ///
-    /// The implementation creates a view with strides set to zero for the
-    /// axes that are to be repeated.
-    ///
-    /// The broadcasting documentation for Numpy has more information.
-    ///
-    /// ```
-    /// use ndarray::{aview1, aview2};
-    ///
-    /// assert!(
-    ///     aview1(&[1., 0.]).broadcast((10, 2)).unwrap()
-    ///     == aview2(&[[1., 0.]; 10])
-    /// );
-    /// ```
-    pub fn broadcast<E>(&self, dim: E) -> Option<ArrayView<A, E>>
-        where E: Dimension
-    {
-        /// Return new stride when trying to grow `from` into shape `to`
-        ///
-        /// Broadcasting works by returning a "fake stride" where elements
-        /// to repeat are in axes with 0 stride, so that several indexes point
-        /// to the same element.
-        ///
-        /// **Note:** Cannot be used for mutable iterators, since repeating
-        /// elements would create aliasing pointers.
-        fn upcast<D: Dimension, E: Dimension>(to: &D, from: &E, stride: &E) -> Option<D> {
-            let mut new_stride = to.clone();
-            // begin at the back (the least significant dimension)
-            // size of the axis has to either agree or `from` has to be 1
-            if to.ndim() < from.ndim() {
-                return None;
-            }
-
-            {
-                let mut new_stride_iter = new_stride.slice_mut().iter_mut().rev();
-                for ((er, es), dr) in from.slice().iter().rev()
-                                        .zip(stride.slice().iter().rev())
-                                        .zip(new_stride_iter.by_ref())
-                {
-                    /* update strides */
-                    if *dr == *er {
-                        /* keep stride */
-                        *dr = *es;
-                    } else if *er == 1 {
-                        /* dead dimension, zero stride */
-                        *dr = 0
-                    } else {
-                        return None;
-                    }
-                }
-
-                /* set remaining strides to zero */
-                for dr in new_stride_iter {
-                    *dr = 0;
-                }
-            }
-            Some(new_stride)
-        }
-
-        // Note: zero strides are safe precisely because we return an read-only view
-        let broadcast_strides = match upcast(&dim, &self.dim, &self.strides) {
-            Some(st) => st,
-            None => return None,
-        };
-        unsafe { Some(ArrayView::new_(self.ptr, dim, broadcast_strides)) }
-    }
-
-    #[inline]
-    fn broadcast_unwrap<E>(&self, dim: E) -> ArrayView<A, E>
-        where E: Dimension,
-    {
-        #[cold]
-        #[inline(never)]
-        fn broadcast_panic<D, E>(from: &D, to: &E) -> !
-            where D: Dimension,
-                  E: Dimension,
-        {
-            panic!("Could not broadcast array from shape: {:?} to: {:?}",
-                   from.slice(), to.slice())
-        }
-
-        match self.broadcast(dim.clone()) {
-            Some(it) => it,
-            None => broadcast_panic(&self.dim, &dim),
-        }
-    }
-
-    /// Swap axes `ax` and `bx`.
-    ///
-    /// This does not move any data, it just adjusts the array’s dimensions
-    /// and strides.
-    ///
-    /// **Panics** if the axes are out of bounds.
-    ///
-    /// ```
-    /// use ndarray::arr2;
-    ///
-    /// let mut a = arr2(&[[1., 2., 3.]]);
-    /// a.swap_axes(0, 1);
-    /// assert!(
-    ///     a == arr2(&[[1.], [2.], [3.]])
-    /// );
-    /// ```
-    pub fn swap_axes(&mut self, ax: usize, bx: usize) {
-        self.dim.slice_mut().swap(ax, bx);
-        self.strides.slice_mut().swap(ax, bx);
-    }
-
-    /// Transpose the array by reversing axes.
-    ///
-    /// Transposition reverses the order of the axes (dimensions and strides)
-    /// while retaining the same data.
-    pub fn reversed_axes(mut self) -> ArrayBase<S, D> {
-        self.dim.slice_mut().reverse();
-        self.strides.slice_mut().reverse();
-        self
-    }
-
-
-    /// Return a slice of the array’s backing data in memory order.
-    ///
-    /// **Note:** Data memory order may not correspond to the index order
-    /// of the array. Neither is the raw data slice is restricted to just the
-    /// array’s view.<br>
-    /// **Note:** the slice may be empty.
-    pub fn raw_data(&self) -> &[A] {
-        self.data.slice()
-    }
-
-    /// Return a mutable slice of the array’s backing data in memory order.
-    ///
-    /// **Note:** Data memory order may not correspond to the index order
-    /// of the array. Neither is the raw data slice is restricted to just the
-    /// array’s view.<br>
-    /// **Note:** the slice may be empty.
-    ///
-    /// **Note:** The data is uniquely held and nonaliased
-    /// while it is mutably borrowed.
-    pub fn raw_data_mut(&mut self) -> &mut [A]
-        where S: DataMut,
-    {
-        self.ensure_unique();
-        self.data.slice_mut()
-    }
-
-    fn pointer_is_inbounds(&self) -> bool {
-        let slc = self.data.slice();
-        if slc.is_empty() {
-            // special case for data-less views
-            return true;
-        }
-        let ptr = slc.as_ptr() as *mut _;
-        let end =  unsafe {
-            ptr.offset(slc.len() as isize)
-        };
-        self.ptr >= ptr && self.ptr <= end
-    }
-
-    /// Perform an elementwise assigment to `self` from `rhs`.
-    ///
-    /// If their shapes disagree, `rhs` is broadcast to the shape of `self`.
-    ///
-    /// **Panics** if broadcasting isn’t possible.
-    pub fn assign<E: Dimension, S2>(&mut self, rhs: &ArrayBase<S2, E>)
-        where S: DataMut,
-              A: Clone,
-              S2: Data<Elem=A>,
-    {
-        self.zip_mut_with(rhs, |x, y| *x = y.clone());
-    }
-
-    /// Perform an elementwise assigment to `self` from scalar `x`.
-    pub fn assign_scalar(&mut self, x: &A)
-        where S: DataMut, A: Clone,
-    {
-        self.unordered_foreach_mut(move |elt| *elt = x.clone());
-    }
-
-    /// Apply closure `f` to each element in the array, in whatever
-    /// order is the fastest to visit.
-    fn unordered_foreach_mut<F>(&mut self, mut f: F)
-        where S: DataMut,
-              F: FnMut(&mut A)
-    {
-        if let Some(slc) = self.as_slice_mut() {
-            for elt in slc {
-                f(elt);
-            }
-            return;
-        }
-        for row in self.inner_iter_mut() {
-            for elt in row {
-                f(elt);
-            }
-        }
-    }
-
-    fn zip_with_mut_same_shape<B, S2, E, F>(&mut self, rhs: &ArrayBase<S2, E>, mut f: F)
-        where S: DataMut,
-              S2: Data<Elem=B>,
-              E: Dimension,
-              F: FnMut(&mut A, &B)
-    {
-        debug_assert_eq!(self.shape(), rhs.shape());
-        if let Some(self_s) = self.as_slice_mut() {
-            if let Some(rhs_s) = rhs.as_slice() {
-                let len = cmp::min(self_s.len(), rhs_s.len());
-                let s = &mut self_s[..len];
-                let r = &rhs_s[..len];
-                for i in 0..len {
-                    f(&mut s[i], &r[i]);
-                }
-                return;
-            }
-        }
-        // otherwise, fall back to the outer iter
-        self.zip_with_mut_outer_iter(rhs, f);
-    }
-
-    #[inline(always)]
-    fn zip_with_mut_outer_iter<B, S2, E, F>(&mut self, rhs: &ArrayBase<S2, E>, mut f: F)
-        where S: DataMut,
-              S2: Data<Elem=B>,
-              E: Dimension,
-              F: FnMut(&mut A, &B)
-    {
-        debug_assert_eq!(self.shape(), rhs.shape());
-        // otherwise, fall back to the outer iter
-        let mut try_slices = true;
-        let mut rows = self.inner_iter_mut().zip(rhs.inner_iter());
-        for (mut s_row, r_row) in &mut rows {
-            if try_slices {
-                if let Some(self_s) = s_row.as_slice_mut() {
-                    if let Some(rhs_s) = r_row.as_slice() {
-                        let len = cmp::min(self_s.len(), rhs_s.len());
-                        let s = &mut self_s[..len];
-                        let r = &rhs_s[..len];
-                        for i in 0..len {
-                            f(&mut s[i], &r[i]);
-                        }
-                        continue;
-                    }
-                }
-                try_slices = false;
-            }
-            unsafe {
-                for i in 0..s_row.len() {
-                    f(s_row.uget_mut(i), r_row.uget(i))
-                }
-            }
-        }
-    }
-
-    fn zip_mut_with_elem<B, F>(&mut self, rhs_elem: &B, mut f: F)
-        where S: DataMut,
-              F: FnMut(&mut A, &B)
-    {
-        self.unordered_foreach_mut(move |elt| f(elt, rhs_elem));
-    }
-
-    // FIXME: Guarantee the order here or not?
-    /// Traverse two arrays in unspecified order, in lock step,
-    /// calling the closure `f` on each element pair.
-    ///
-    /// If their shapes disagree, `rhs` is broadcast to the shape of `self`.
-    ///
-    /// **Panics** if broadcasting isn’t possible.
-    #[inline]
-    pub fn zip_mut_with<B, S2, E, F>(&mut self, rhs: &ArrayBase<S2, E>, f: F)
-        where S: DataMut,
-              S2: Data<Elem=B>,
-              E: Dimension,
-              F: FnMut(&mut A, &B)
-    {
-        if rhs.dim.ndim() == 0 {
-            // Skip broadcast from 0-dim array
-            unsafe {
-                let rhs_elem = &*rhs.ptr;
-                self.zip_mut_with_elem(rhs_elem, f);
-            }
-        } else if self.dim.ndim() == rhs.dim.ndim() && self.shape() == rhs.shape() {
-            self.zip_with_mut_same_shape(rhs, f);
-        } else {
-            let rhs_broadcast = rhs.broadcast_unwrap(self.dim());
-            self.zip_with_mut_outer_iter(&rhs_broadcast, f);
-        }
-    }
-
-    /// Traverse the array elements in order and apply a fold,
-    /// returning the resulting value.
-    pub fn fold<'a, F, B>(&'a self, mut init: B, mut f: F) -> B
-        where F: FnMut(B, &'a A) -> B, A: 'a
-    {
-        if let Some(slc) = self.as_slice() {
-            for elt in slc {
-                init = f(init, elt);
-            }
-            return init;
-        }
-        for row in self.inner_iter() {
-            for elt in row {
-                init = f(init, elt);
-            }
-        }
-        init
-    }
-
-    /// Apply `f` elementwise and return a new array with
-    /// the results.
-    ///
-    /// Return an array with the same shape as *self*.
-    ///
-    /// ```
-    /// use ndarray::arr2;
-    ///
-    /// let a = arr2(&[[ 0., 1.],
-    ///                [-1., 2.]]);
-    /// assert!(
-    ///     a.map(|x| *x >= 1.0)
-    ///     == arr2(&[[false, true],
-    ///               [false, true]])
-    /// );
-    /// ```
-    pub fn map<'a, B, F>(&'a self, mut f: F) -> OwnedArray<B, D>
-        where F: FnMut(&'a A) -> B,
-              A: 'a,
-    {
-        let mut res = Vec::with_capacity(self.dim.size());
-        for elt in self.iter() {
-            res.push(f(elt))
-        }
-        unsafe {
-            ArrayBase::from_vec_dim_unchecked(self.dim.clone(), res)
-        }
-    }
-}
-
-/// ***Deprecated: Use `ArrayBase::zeros` instead.***
-///
-/// Return an array filled with zeros
-#[cfg_attr(has_deprecated, deprecated(note="Use `ArrayBase::zeros` instead."))]
-pub fn zeros<A, D>(dim: D) -> OwnedArray<A, D>
-    where A: Clone + libnum::Zero, D: Dimension,
-{
-    ArrayBase::zeros(dim)
-}
-
-/// Return a zero-dimensional array with the element `x`.
-pub fn arr0<A>(x: A) -> OwnedArray<A, ()>
-{
-    unsafe { ArrayBase::from_vec_dim_unchecked((), vec![x]) }
-}
-
-/// Return a one-dimensional array with elements from `xs`.
-pub fn arr1<A: Clone>(xs: &[A]) -> OwnedArray<A, Ix> {
-    ArrayBase::from_vec(xs.to_vec())
-}
-
-/// Return a one-dimensional array with elements from `xs`.
-pub fn rcarr1<A: Clone>(xs: &[A]) -> RcArray<A, Ix> {
-    arr1(xs).into_shared()
-}
-
-/// Return a zero-dimensional array view borrowing `x`.
-pub fn aview0<A>(x: &A) -> ArrayView<A, ()> {
-    unsafe { ArrayView::new_(x, (), ()) }
-}
-
-/// Return a one-dimensional array view with elements borrowing `xs`.
-///
-/// ```
-/// use ndarray::aview1;
-///
-/// let data = [1.0; 1024];
-///
-/// // Create a 2D array view from borrowed data
-/// let a2d = aview1(&data).into_shape((32, 32)).unwrap();
-///
-/// assert!(
-///     a2d.scalar_sum() == 1024.0
-/// );
-/// ```
-pub fn aview1<A>(xs: &[A]) -> ArrayView<A, Ix> {
-    ArrayView::from_slice(xs)
-}
-
-/// Return a two-dimensional array view with elements borrowing `xs`.
-pub fn aview2<A, V: FixedInitializer<Elem=A>>(xs: &[V]) -> ArrayView<A, (Ix, Ix)> {
-    let cols = V::len();
-    let rows = xs.len();
-    let data = unsafe {
-        std::slice::from_raw_parts(xs.as_ptr() as *const A, cols * rows)
-    };
-    let dim = (rows as Ix, cols as Ix);
-    unsafe {
-        let strides = dim.default_strides();
-        ArrayView::new_(data.as_ptr(), dim, strides)
-    }
-}
-
-/// Return a one-dimensional read-write array view with elements borrowing `xs`.
-///
-/// ```
-/// #[macro_use(s)]
-/// extern crate ndarray;
-///
-/// use ndarray::aview_mut1;
-///
-/// // Create an array view over some data, then slice it and modify it.
-/// fn main() {
-///     let mut data = [0; 1024];
-///     {
-///         let mut a = aview_mut1(&mut data).into_shape((32, 32)).unwrap();
-///         a.slice_mut(s![.., ..;3]).assign_scalar(&5);
-///     }
-///     assert_eq!(&data[..10], [5, 0, 0, 5, 0, 0, 5, 0, 0, 5]);
-/// }
-/// ```
-pub fn aview_mut1<A>(xs: &mut [A]) -> ArrayViewMut<A, Ix> {
-    ArrayViewMut::from_slice(xs)
-}
-
-/// Fixed-size array used for array initialization
-pub unsafe trait FixedInitializer {
-    type Elem;
-    fn as_init_slice(&self) -> &[Self::Elem];
-    fn len() -> usize;
-}
-
-macro_rules! impl_arr_init {
-    (__impl $n: expr) => (
-        unsafe impl<T> FixedInitializer for [T;  $n] {
-            type Elem = T;
-            fn as_init_slice(&self) -> &[T] { self }
-            fn len() -> usize { $n }
-        }
-    );
-    () => ();
-    ($n: expr, $($m:expr,)*) => (
-        impl_arr_init!(__impl $n);
-        impl_arr_init!($($m,)*);
-    )
-
-}
-
-impl_arr_init!(0, 1, 2, 3, 4, 5, 6, 7, 8, 9, 10, 11, 12, 13, 14, 15, 16,);
-
-/// Return a two-dimensional array with elements from `xs`.
-///
-/// ```
-/// use ndarray::arr2;
-///
-/// let a = arr2(&[[1, 2, 3],
-///                [4, 5, 6]]);
-/// assert!(
-///     a.shape() == [2, 3]
-/// );
-/// ```
-pub fn arr2<A: Clone, V: FixedInitializer<Elem = A>>(xs: &[V]) -> OwnedArray<A, (Ix, Ix)> {
-    // FIXME: Simplify this when V is fix size array
-    let (m, n) = (xs.len() as Ix,
-                  xs.get(0).map_or(0, |snd| snd.as_init_slice().len() as Ix));
-    let dim = (m, n);
-    let mut result = Vec::<A>::with_capacity(dim.size());
-    for snd in xs {
-        let snd = snd.as_init_slice();
-        result.extend(snd.iter().cloned());
-    }
-    unsafe {
-        ArrayBase::from_vec_dim_unchecked(dim, result)
-    }
-}
-
-/// Return a two-dimensional array with elements from `xs`.
-///
-pub fn rcarr2<A: Clone, V: FixedInitializer<Elem = A>>(xs: &[V]) -> RcArray<A, (Ix, Ix)> {
-    arr2(xs).into_shared()
-}
-
-/// Return a three-dimensional array with elements from `xs`.
-///
-/// **Panics** if the slices are not all of the same length.
-///
-/// ```
-/// use ndarray::arr3;
-///
-/// let a = arr3(&[[[1, 2],
-///                 [3, 4]],
-///                [[5, 6],
-///                 [7, 8]],
-///                [[9, 0],
-///                 [1, 2]]]);
-/// assert!(
-///     a.shape() == [3, 2, 2]
-/// );
-/// ```
-pub fn arr3<A: Clone, V: FixedInitializer<Elem=U>, U: FixedInitializer<Elem=A>>(xs: &[V])
-    -> OwnedArray<A, (Ix, Ix, Ix)>
-{
-    // FIXME: Simplify this when U/V are fix size arrays
-    let m = xs.len() as Ix;
-    let fst = xs.get(0).map(|snd| snd.as_init_slice());
-    let thr = fst.and_then(|elt| elt.get(0).map(|elt2| elt2.as_init_slice()));
-    let n = fst.map_or(0, |v| v.len() as Ix);
-    let o = thr.map_or(0, |v| v.len() as Ix);
-    let dim = (m, n, o);
-    let mut result = Vec::<A>::with_capacity(dim.size());
-    for snd in xs {
-        let snd = snd.as_init_slice();
-        for thr in snd.iter() {
-            let thr = thr.as_init_slice();
-            result.extend(thr.iter().cloned());
-        }
-    }
-    unsafe {
-        ArrayBase::from_vec_dim_unchecked(dim, result)
-    }
-}
-
-/// Return a three-dimensional array with elements from `xs`.
-pub fn rcarr3<A: Clone, V: FixedInitializer<Elem=U>, U: FixedInitializer<Elem=A>>(xs: &[V])
-    -> RcArray<A, (Ix, Ix, Ix)>
-{
-    arr3(xs).into_shared()
-}
-
-impl<A, S, D> ArrayBase<S, D>
-    where S: Data<Elem=A>,
-          D: Dimension,
-{
-    /// Return sum along `axis`.
-    ///
-    /// ```
-    /// use ndarray::{aview0, aview1, arr2, Axis};
-    ///
-    /// let a = arr2(&[[1., 2.],
-    ///                [3., 4.]]);
-    /// assert!(
-    ///     a.sum(Axis(0)) == aview1(&[4., 6.]) &&
-    ///     a.sum(Axis(1)) == aview1(&[3., 7.]) &&
-    ///
-    ///     a.sum(Axis(0)).sum(Axis(0)) == aview0(&10.)
-    /// );
-    /// ```
-    ///
-    /// **Panics** if `axis` is out of bounds.
-    pub fn sum(&self, axis: Axis) -> OwnedArray<A, <D as RemoveAxis>::Smaller>
-        where A: Clone + Add<Output=A>,
-              D: RemoveAxis,
-    {
-        let n = self.shape()[axis.axis()];
-        let mut res = self.subview(axis, 0).to_owned();
-        for i in 1..n {
-            let view = self.subview(axis, i);
-            res.iadd(&view);
-        }
-        res
-    }
-
-    /// Return the sum of all elements in the array.
-    ///
-    /// ```
-    /// use ndarray::arr2;
-    ///
-    /// let a = arr2(&[[1., 2.],
-    ///                [3., 4.]]);
-    /// assert_eq!(a.scalar_sum(), 10.);
-    /// ```
-    pub fn scalar_sum(&self) -> A
-        where A: Clone + Add<Output=A> + libnum::Zero,
-    {
-        if let Some(slc) = self.as_slice() {
-            return numeric_util::unrolled_sum(slc);
-        }
-        let mut sum = A::zero();
-        for row in self.inner_iter() {
-            if let Some(slc) = row.as_slice() {
-                sum = sum + numeric_util::unrolled_sum(slc);
-            } else {
-                sum = sum + row.fold(A::zero(), |acc, elt| acc + elt.clone());
-            }
-        }
-        sum
-    }
-
-    /// Return mean along `axis`.
-    ///
-    /// **Panics** if `axis` is out of bounds.
-    ///
-    /// ```
-    /// use ndarray::{aview1, arr2, Axis};
-    ///
-    /// let a = arr2(&[[1., 2.],
-    ///                [3., 4.]]);
-    /// assert!(
-    ///     a.mean(Axis(0)) == aview1(&[2.0, 3.0]) &&
-    ///     a.mean(Axis(1)) == aview1(&[1.5, 3.5])
-    /// );
-    /// ```
-    pub fn mean(&self, axis: Axis) -> OwnedArray<A, <D as RemoveAxis>::Smaller>
-        where A: LinalgScalar,
-              D: RemoveAxis,
-    {
-        let n = self.shape()[axis.axis()];
-        let mut sum = self.sum(axis);
-        let one = libnum::one::<A>();
-        let mut cnt = one;
-        for _ in 1..n {
-            cnt = cnt + one;
-        }
-        sum.idiv_scalar(&cnt);
-        sum
-    }
-
-    /// Return `true` if the arrays' elementwise differences are all within
-    /// the given absolute tolerance.<br>
-    /// Return `false` otherwise, or if the shapes disagree.
-    pub fn allclose<S2>(&self, rhs: &ArrayBase<S2, D>, tol: A) -> bool
-        where A: Float,
-              S2: Data<Elem=A>,
-    {
-        self.shape() == rhs.shape() &&
-        self.iter().zip(rhs.iter()).all(|(x, y)| (*x - *y).abs() <= tol)
-    }
-}
-
-impl<A, S> ArrayBase<S, Ix>
-    where S: Data<Elem=A>,
-{
-    /// Compute the dot product of one-dimensional arrays.
-    ///
-    /// The dot product is a sum of the elementwise products (no conjugation
-    /// of complex operands, and thus not their inner product).
-    ///
-    /// **Panics** if the arrays are not of the same length.
-    pub fn dot<S2>(&self, rhs: &ArrayBase<S2, Ix>) -> A
-        where S2: Data<Elem=A>,
-              A: LinalgScalar,
-    {
-        self.dot_impl(rhs)
-    }
-
-    fn dot_generic<S2>(&self, rhs: &ArrayBase<S2, Ix>) -> A
-        where S2: Data<Elem=A>,
-              A: LinalgScalar,
-    {
-        assert_eq!(self.len(), rhs.len());
-        if let Some(self_s) = self.as_slice() {
-            if let Some(rhs_s) = rhs.as_slice() {
-                return numeric_util::unrolled_dot(self_s, rhs_s);
-            }
-        }
-        let mut sum = A::zero();
-        for i in 0..self.len() {
-            unsafe {
-                sum = sum.clone() + self.uget(i).clone() * rhs.uget(i).clone();
-            }
-        }
-        sum
-    }
-
-    #[cfg(not(feature="rblas"))]
-    fn dot_impl<S2>(&self, rhs: &ArrayBase<S2, Ix>) -> A
-        where S2: Data<Elem=A>,
-              A: LinalgScalar,
-    {
-        self.dot_generic(rhs)
-    }
-
-    #[cfg(feature="rblas")]
-    fn dot_impl<S2>(&self, rhs: &ArrayBase<S2, Ix>) -> A
-        where S2: Data<Elem=A>,
-              A: LinalgScalar,
-    {
-        use std::any::{Any, TypeId};
-        use rblas::vector::ops::Dot;
-        use linalg::AsBlasAny;
-
-        // Read pointer to type `A` as type `B`.
-        //
-        // **Panics** if `A` and `B` are not the same type
-        fn cast_as<A: Any + Copy, B: Any + Copy>(a: &A) -> B {
-            assert_eq!(TypeId::of::<A>(), TypeId::of::<B>());
-            unsafe {
-                ::std::ptr::read(a as *const _ as *const B)
-            }
-        }
-        // Use only if the vector is large enough to be worth it
-        if self.len() >= 32 {
-            assert_eq!(self.len(), rhs.len());
-            if let Ok(self_v) = self.blas_view_as_type::<f32>() {
-                if let Ok(rhs_v) = rhs.blas_view_as_type::<f32>() {
-                    let f_ret = f32::dot(&self_v, &rhs_v);
-                    return cast_as::<f32, A>(&f_ret);
-                }
-            }
-            if let Ok(self_v) = self.blas_view_as_type::<f64>() {
-                if let Ok(rhs_v) = rhs.blas_view_as_type::<f64>() {
-                    let f_ret = f64::dot(&self_v, &rhs_v);
-                    return cast_as::<f64, A>(&f_ret);
-                }
-            }
-        }
-        self.dot_generic(rhs)
-    }
-}
-
-
-impl<A, S> ArrayBase<S, (Ix, Ix)>
-    where S: Data<Elem=A>,
-{
-    /// Return an array view of row `index`.
-    ///
-    /// **Panics** if `index` is out of bounds.
-    pub fn row(&self, index: Ix) -> ArrayView<A, Ix>
-    {
-        self.subview(Axis(0), index)
-    }
-
-    /// Return a mutable array view of row `index`.
-    ///
-    /// **Panics** if `index` is out of bounds.
-    pub fn row_mut(&mut self, index: Ix) -> ArrayViewMut<A, Ix>
-        where S: DataMut
-    {
-        self.subview_mut(Axis(0), index)
-    }
-
-    /// Return an array view of column `index`.
-    ///
-    /// **Panics** if `index` is out of bounds.
-    pub fn column(&self, index: Ix) -> ArrayView<A, Ix>
-    {
-        self.subview(Axis(1), index)
-    }
-
-    /// Return a mutable array view of column `index`.
-    ///
-    /// **Panics** if `index` is out of bounds.
-    pub fn column_mut(&mut self, index: Ix) -> ArrayViewMut<A, Ix>
-        where S: DataMut
-    {
-        self.subview_mut(Axis(1), index)
-    }
-
-    /// Perform matrix multiplication of rectangular arrays `self` and `rhs`.
-    ///
-    /// The array shapes must agree in the way that
-    /// if `self` is *M* × *N*, then `rhs` is *N* × *K*.
-    ///
-    /// Return a result array with shape *M* × *K*.
-    ///
-    /// **Panics** if shapes are incompatible.
-    ///
-    /// ```
-    /// use ndarray::arr2;
-    ///
-    /// let a = arr2(&[[1., 2.],
-    ///                [0., 1.]]);
-    /// let b = arr2(&[[1., 2.],
-    ///                [2., 3.]]);
-    ///
-    /// assert!(
-    ///     a.mat_mul(&b) == arr2(&[[5., 8.],
-    ///                             [2., 3.]])
-    /// );
-    /// ```
-    ///
-    pub fn mat_mul(&self, rhs: &ArrayBase<S, (Ix, Ix)>) -> OwnedArray<A, (Ix, Ix)>
-        where A: LinalgScalar,
-    {
-        // NOTE: Matrix multiplication only defined for Copy types to
-        // avoid trouble with panicking + and *, and destructors
-
-        let ((m, a), (b, n)) = (self.dim, rhs.dim);
-        let (self_columns, other_rows) = (a, b);
-        assert!(self_columns == other_rows);
-
-        // Avoid initializing the memory in vec -- set it during iteration
-        // Panic safe because A: Copy
-        let mut res_elems = Vec::<A>::with_capacity(m as usize * n as usize);
-        unsafe {
-            res_elems.set_len(m as usize * n as usize);
-        }
-        let mut i = 0;
-        let mut j = 0;
-        for rr in &mut res_elems {
-            unsafe {
-                *rr = (0..a).fold(libnum::zero::<A>(),
-                    move |s, k| s + *self.uget((i, k)) * *rhs.uget((k, j))
-                );
-            }
-            j += 1;
-            if j == n {
-                j = 0;
-                i += 1;
-            }
-        }
-        unsafe {
-            ArrayBase::from_vec_dim_unchecked((m, n), res_elems)
-        }
-    }
-
-    /// Perform the matrix multiplication of the rectangular array `self` and
-    /// column vector `rhs`.
-    ///
-    /// The array shapes must agree in the way that
-    /// if `self` is *M* × *N*, then `rhs` is *N*.
-    ///
-    /// Return a result array with shape *M*.
-    ///
-    /// **Panics** if shapes are incompatible.
-    pub fn mat_mul_col(&self, rhs: &ArrayBase<S, Ix>) -> OwnedArray<A, Ix>
-        where A: LinalgScalar,
-    {
-        let ((m, a), n) = (self.dim, rhs.dim);
-        let (self_columns, other_rows) = (a, n);
-        assert!(self_columns == other_rows);
-
-        // Avoid initializing the memory in vec -- set it during iteration
-        let mut res_elems = Vec::<A>::with_capacity(m as usize);
-        unsafe {
-            res_elems.set_len(m as usize);
-        }
-        for (i, rr) in enumerate(&mut res_elems) {
-            unsafe {
-                *rr = (0..a).fold(libnum::zero::<A>(),
-                    move |s, k| s + *self.uget((i, k)) * *rhs.uget(k)
-                );
-            }
-        }
-        unsafe {
-            ArrayBase::from_vec_dim_unchecked(m, res_elems)
-        }
-    }
-}
-
-
-
-// array OPERATORS
-
-macro_rules! impl_binary_op_inherent(
-    ($trt:ident, $mth:ident, $imethod:ident, $imth_scalar:ident, $doc:expr) => (
-    /// Perform elementwise
-    #[doc=$doc]
-    /// between `self` and `rhs`,
-    /// *in place*.
-    ///
-    /// If their shapes disagree, `rhs` is broadcast to the shape of `self`.
-    ///
-    /// **Panics** if broadcasting isn’t possible.
-    pub fn $imethod <E: Dimension, S2> (&mut self, rhs: &ArrayBase<S2, E>)
-        where A: Clone + $trt<A, Output=A>,
-              S2: Data<Elem=A>,
-    {
-        self.zip_mut_with(rhs, |x, y| {
-            *x = x.clone().$mth(y.clone());
-        });
-    }
-
-    /// Perform elementwise
-    #[doc=$doc]
-    /// between `self` and the scalar `x`,
-    /// *in place*.
-    pub fn $imth_scalar (&mut self, x: &A)
-        where A: Clone + $trt<A, Output=A>,
-    {
-        self.unordered_foreach_mut(move |elt| {
-            *elt = elt.clone(). $mth (x.clone());
-        });
-    }
-    );
-);
-
-/// *In-place* arithmetic operations.
-impl<A, S, D> ArrayBase<S, D>
-    where S: DataMut<Elem=A>,
-          D: Dimension,
-{
-
-
-impl_binary_op_inherent!(Add, add, iadd, iadd_scalar, "addition");
-impl_binary_op_inherent!(Sub, sub, isub, isub_scalar, "subtraction");
-impl_binary_op_inherent!(Mul, mul, imul, imul_scalar, "multiplication");
-impl_binary_op_inherent!(Div, div, idiv, idiv_scalar, "division");
-impl_binary_op_inherent!(Rem, rem, irem, irem_scalar, "remainder");
-impl_binary_op_inherent!(BitAnd, bitand, ibitand, ibitand_scalar, "bit and");
-impl_binary_op_inherent!(BitOr, bitor, ibitor, ibitor_scalar, "bit or");
-impl_binary_op_inherent!(BitXor, bitxor, ibitxor, ibitxor_scalar, "bit xor");
-impl_binary_op_inherent!(Shl, shl, ishl, ishl_scalar, "left shift");
-impl_binary_op_inherent!(Shr, shr, ishr, ishr_scalar, "right shift");
-
-    /// Perform an elementwise negation of `self`, *in place*.
-    pub fn ineg(&mut self)
-        where A: Clone + Neg<Output=A>,
-    {
-        self.unordered_foreach_mut(|elt| {
-            *elt = elt.clone().neg()
-        });
-    }
-
-    /// Perform an elementwise unary not of `self`, *in place*.
-    pub fn inot(&mut self)
-        where A: Clone + Not<Output=A>,
-    {
-        self.unordered_foreach_mut(|elt| {
-            *elt = elt.clone().not()
-        });
-    }
-
-}
-
-/// Elements that can be used as direct operands in arithmetic with arrays.
-///
-/// For example, `f64` is a `ScalarOperand` which means that for an array `a`,
-/// arithmetic like `a + 1.0`, and, `a * 2.`, and `a += 3.` are allowed.
-///
-/// In the description below, let `A` be an array or array view,
-/// let `B` be an array with owned data,
-/// and let `C` be an array with mutable data.
-///
-/// `ScalarOperand` determines for which scalars `K` operations `&A @ K`, and `B @ K`,
-/// and `C @= K` are defined, as **right hand side** operands, for applicable
-/// arithmetic operators (denoted `@`).
-///
-/// **Left hand side** scalar operands are implemented differently
-/// (one `impl` per concrete scalar type); they are
-/// implemented for the default `ScalarOperand` types, allowing
-/// operations `K @ &A`, and `K @ B`.
-///
-/// This trait ***does not*** limit which elements can be stored in an array in general.
-/// Non-`ScalarOperand` types can still participate in arithmetic as array elements in
-/// in array-array operations.
-pub trait ScalarOperand : Any + Clone { }
-impl ScalarOperand for bool { }
-impl ScalarOperand for i8 { }
-impl ScalarOperand for u8 { }
-impl ScalarOperand for i16 { }
-impl ScalarOperand for u16 { }
-impl ScalarOperand for i32 { }
-impl ScalarOperand for u32 { }
-impl ScalarOperand for i64 { }
-impl ScalarOperand for u64 { }
-impl ScalarOperand for f32 { }
-impl ScalarOperand for f64 { }
-impl ScalarOperand for Complex<f32> { }
-impl ScalarOperand for Complex<f64> { }
-
-macro_rules! impl_binary_op(
-    ($trt:ident, $mth:ident, $imth:ident, $imth_scalar:ident, $doc:expr) => (
-/// Perform elementwise
-#[doc=$doc]
-/// between `self` and `rhs`,
-/// and return the result (based on `self`).
-///
-/// `self` must be an `OwnedArray` or `RcArray`.
-///
-/// If their shapes disagree, `rhs` is broadcast to the shape of `self`.
-///
-/// **Panics** if broadcasting isn’t possible.
-impl<A, S, S2, D, E> $trt<ArrayBase<S2, E>> for ArrayBase<S, D>
-    where A: Clone + $trt<A, Output=A>,
-          S: DataOwned<Elem=A> + DataMut,
-          S2: Data<Elem=A>,
-          D: Dimension,
-          E: Dimension,
-{
-    type Output = ArrayBase<S, D>;
-    fn $mth(self, rhs: ArrayBase<S2, E>) -> ArrayBase<S, D>
-    {
-        self.$mth(&rhs)
-    }
-}
-
-/// Perform elementwise
-#[doc=$doc]
-/// between `self` and reference `rhs`,
-/// and return the result (based on `self`).
-///
-/// If their shapes disagree, `rhs` is broadcast to the shape of `self`.
-///
-/// **Panics** if broadcasting isn’t possible.
-impl<'a, A, S, S2, D, E> $trt<&'a ArrayBase<S2, E>> for ArrayBase<S, D>
-    where A: Clone + $trt<A, Output=A>,
-          S: DataMut<Elem=A>,
-          S2: Data<Elem=A>,
-          D: Dimension,
-          E: Dimension,
-{
-    type Output = ArrayBase<S, D>;
-    fn $mth (mut self, rhs: &ArrayBase<S2, E>) -> ArrayBase<S, D>
-    {
-        self.$imth(rhs);
-        self
-    }
-}
-
-/// Perform elementwise
-#[doc=$doc]
-/// between references `self` and `rhs`,
-/// and return the result as a new `OwnedArray`.
-///
-/// If their shapes disagree, `rhs` is broadcast to the shape of `self`.
-///
-/// **Panics** if broadcasting isn’t possible.
-impl<'a, 'b, A, S, S2, D, E> $trt<&'a ArrayBase<S2, E>> for &'b ArrayBase<S, D>
-    where A: Clone + $trt<A, Output=A>,
-          S: Data<Elem=A>,
-          S2: Data<Elem=A>,
-          D: Dimension,
-          E: Dimension,
-{
-    type Output = OwnedArray<A, D>;
-    fn $mth (self, rhs: &'a ArrayBase<S2, E>) -> OwnedArray<A, D>
-    {
-        // FIXME: Can we co-broadcast arrays here? And how?
-        self.to_owned().$mth(rhs)
-    }
-}
-
-/// Perform elementwise
-#[doc=$doc]
-/// between `self` and the scalar `x`,
-/// and return the result (based on `self`).
-///
-/// `self` must be an `OwnedArray` or `RcArray`.
-impl<A, S, D, B> $trt<B> for ArrayBase<S, D>
-    where A: Clone + $trt<B, Output=A>,
-          S: DataOwned<Elem=A> + DataMut,
-          D: Dimension,
-          B: ScalarOperand,
-{
-    type Output = ArrayBase<S, D>;
-    fn $mth (mut self, x: B) -> ArrayBase<S, D>
-    {
-        self.unordered_foreach_mut(move |elt| {
-            *elt = elt.clone().$mth(x.clone());
-        });
-        self
-    }
-}
-
-/// Perform elementwise
-#[doc=$doc]
-/// between the reference `self` and the scalar `x`,
-/// and return the result as a new `OwnedArray`.
-impl<'a, A, S, D, B> $trt<B> for &'a ArrayBase<S, D>
-    where A: Clone + $trt<B, Output=A>,
-          S: Data<Elem=A>,
-          D: Dimension,
-          B: ScalarOperand,
-{
-    type Output = OwnedArray<A, D>;
-    fn $mth(self, x: B) -> OwnedArray<A, D>
-    {
-        self.to_owned().$mth(x)
-    }
-}
-    );
-);
-
-macro_rules! impl_scalar_op {
-    ($scalar:ty, $trt:ident, $mth:ident, $doc:expr) => (
-// these have no doc -- they are not visible in rustdoc
-// Perform elementwise
-// between the scalar `self` and array `rhs`,
-// and return the result (based on `self`).
-impl<S, D> $trt<ArrayBase<S, D>> for $scalar
-    where S: DataMut<Elem=$scalar>,
-          D: Dimension,
-{
-    type Output = ArrayBase<S, D>;
-    fn $mth (self, mut rhs: ArrayBase<S, D>) -> ArrayBase<S, D>
-    {
-        rhs.unordered_foreach_mut(move |elt| {
-            *elt = self.$mth(*elt);
-        });
-        rhs
-    }
-}
-
-// Perform elementwise
-// between the scalar `self` and array `rhs`,
-// and return the result as a new `OwnedArray`.
-impl<'a, S, D> $trt<&'a ArrayBase<S, D>> for $scalar
-    where S: Data<Elem=$scalar>,
-          D: Dimension,
-{
-    type Output = OwnedArray<$scalar, D>;
-    fn $mth (self, rhs: &ArrayBase<S, D>) -> OwnedArray<$scalar, D>
-    {
-        self.$mth(rhs.to_owned())
-    }
-}
-    );
-}
-
-
-mod arithmetic_ops {
-    use super::*;
-    use std::ops::*;
-    use libnum::Complex;
-
-    impl_binary_op!(Add, add, iadd, iadd_scalar, "addition");
-    impl_binary_op!(Sub, sub, isub, isub_scalar, "subtraction");
-    impl_binary_op!(Mul, mul, imul, imul_scalar, "multiplication");
-    impl_binary_op!(Div, div, idiv, idiv_scalar, "division");
-    impl_binary_op!(Rem, rem, irem, irem_scalar, "remainder");
-    impl_binary_op!(BitAnd, bitand, ibitand, ibitand_scalar, "bit and");
-    impl_binary_op!(BitOr, bitor, ibitor, ibitor_scalar, "bit or");
-    impl_binary_op!(BitXor, bitxor, ibitxor, ibitxor_scalar, "bit xor");
-    impl_binary_op!(Shl, shl, ishl, ishl_scalar, "left shift");
-    impl_binary_op!(Shr, shr, ishr, ishr_scalar, "right shift");
-
-    macro_rules! all_scalar_ops {
-        ($int_scalar:ty) => (
-            impl_scalar_op!($int_scalar, Add, add, "addition");
-            impl_scalar_op!($int_scalar, Sub, sub, "subtraction");
-            impl_scalar_op!($int_scalar, Mul, mul, "multiplication");
-            impl_scalar_op!($int_scalar, Div, div, "division");
-            impl_scalar_op!($int_scalar, Rem, rem, "remainder");
-            impl_scalar_op!($int_scalar, BitAnd, bitand, "bit and");
-            impl_scalar_op!($int_scalar, BitOr, bitor, "bit or");
-            impl_scalar_op!($int_scalar, BitXor, bitxor, "bit xor");
-            impl_scalar_op!($int_scalar, Shl, shl, "left shift");
-            impl_scalar_op!($int_scalar, Shr, shr, "right shift");
-        );
-    }
-    all_scalar_ops!(i8);
-    all_scalar_ops!(u8);
-    all_scalar_ops!(i16);
-    all_scalar_ops!(u16);
-    all_scalar_ops!(i32);
-    all_scalar_ops!(u32);
-    all_scalar_ops!(i64);
-    all_scalar_ops!(u64);
-
-    impl_scalar_op!(bool, BitAnd, bitand, "bit and");
-    impl_scalar_op!(bool, BitOr, bitor, "bit or");
-    impl_scalar_op!(bool, BitXor, bitxor, "bit xor");
-
-    impl_scalar_op!(f32, Add, add, "addition");
-    impl_scalar_op!(f32, Sub, sub, "subtraction");
-    impl_scalar_op!(f32, Mul, mul, "multiplication");
-    impl_scalar_op!(f32, Div, div, "division");
-    impl_scalar_op!(f32, Rem, rem, "remainder");
-
-    impl_scalar_op!(f64, Add, add, "addition");
-    impl_scalar_op!(f64, Sub, sub, "subtraction");
-    impl_scalar_op!(f64, Mul, mul, "multiplication");
-    impl_scalar_op!(f64, Div, div, "division");
-    impl_scalar_op!(f64, Rem, rem, "remainder");
-
-    impl_scalar_op!(Complex<f32>, Add, add, "addition");
-    impl_scalar_op!(Complex<f32>, Sub, sub, "subtraction");
-    impl_scalar_op!(Complex<f32>, Mul, mul, "multiplication");
-    impl_scalar_op!(Complex<f32>, Div, div, "division");
-
-    impl_scalar_op!(Complex<f64>, Add, add, "addition");
-    impl_scalar_op!(Complex<f64>, Sub, sub, "subtraction");
-    impl_scalar_op!(Complex<f64>, Mul, mul, "multiplication");
-    impl_scalar_op!(Complex<f64>, Div, div, "division");
-
-    impl<A, S, D> Neg for ArrayBase<S, D>
-        where A: Clone + Neg<Output=A>,
-              S: DataMut<Elem=A>,
-              D: Dimension
-    {
-        type Output = Self;
-        /// Perform an elementwise negation of `self` and return the result.
-        fn neg(mut self) -> Self {
-            self.ineg();
-            self
-        }
-    }
-
-    impl<A, S, D> Not for ArrayBase<S, D>
-        where A: Clone + Not<Output=A>,
-              S: DataMut<Elem=A>,
-              D: Dimension
-    {
-        type Output = Self;
-        /// Perform an elementwise unary not of `self` and return the result.
-        fn not(mut self) -> Self {
-            self.inot();
-            self
-        }
-    }
-}
-
-#[cfg(feature = "assign_ops")]
-mod assign_ops {
-    use super::*;
-
-    macro_rules! impl_assign_op {
-        ($trt:ident, $method:ident, $doc:expr) => {
-    use std::ops::$trt;
-
-    #[doc=$doc]
-    /// If their shapes disagree, `rhs` is broadcast to the shape of `self`.
-    ///
-    /// **Panics** if broadcasting isn’t possible.
-    ///
-    /// **Requires crate feature `"assign_ops"`**
-    impl<'a, A, S, S2, D, E> $trt<&'a ArrayBase<S2, E>> for ArrayBase<S, D>
-        where A: Clone + $trt<A>,
-              S: DataMut<Elem=A>,
-              S2: Data<Elem=A>,
-              D: Dimension,
-              E: Dimension,
-    {
-        fn $method(&mut self, rhs: &ArrayBase<S2, E>) {
-            self.zip_mut_with(rhs, |x, y| {
-                x.$method(y.clone());
-            });
-        }
-    }
-
-    #[doc=$doc]
-    /// **Requires crate feature `"assign_ops"`**
-    impl<A, S, D> $trt<A> for ArrayBase<S, D>
-        where A: ScalarOperand + $trt<A>,
-              S: DataMut<Elem=A>,
-              D: Dimension,
-    {
-        fn $method(&mut self, rhs: A) {
-            self.unordered_foreach_mut(move |elt| {
-                elt.$method(rhs.clone());
-            });
-        }
-    }
-
-        };
-    }
-
-    impl_assign_op!(AddAssign, add_assign,
-                    "Perform `self += rhs` as elementwise addition (in place).\n");
-    impl_assign_op!(SubAssign, sub_assign,
-                    "Perform `self -= rhs` as elementwise subtraction (in place).\n");
-    impl_assign_op!(MulAssign, mul_assign,
-                    "Perform `self *= rhs` as elementwise multiplication (in place).\n");
-    impl_assign_op!(DivAssign, div_assign,
-                    "Perform `self /= rhs` as elementwise division (in place).\n");
-    impl_assign_op!(RemAssign, rem_assign,
-                    "Perform `self %= rhs` as elementwise remainder (in place).\n");
-    impl_assign_op!(BitAndAssign, bitand_assign,
-                    "Perform `self &= rhs` as elementwise bit and (in place).\n");
-    impl_assign_op!(BitOrAssign, bitor_assign,
-                    "Perform `self |= rhs` as elementwise bit or (in place).\n");
-    impl_assign_op!(BitXorAssign, bitxor_assign,
-                    "Perform `self ^= rhs` as elementwise bit xor (in place).\n");
-}
-
-/// # Methods for Array Views
-///
-/// Methods for read-only array views `ArrayView<'a, A, D>`
-impl<'a, A> ArrayBase<ViewRepr<&'a A>, Ix> {
-    /// Create a one-dimensional read-only array view of the data in `xs`.
-    #[inline]
-    pub fn from_slice(xs: &'a [A]) -> Self {
-        ArrayView {
-            data: ViewRepr::new(),
-            ptr: xs.as_ptr() as *mut A,
-            dim: xs.len(),
-            strides: 1,
-        }
-    }
-}
-
-impl<'a, A, D> ArrayBase<ViewRepr<&'a A>, D>
-    where D: Dimension,
-{
-    /// Create a new `ArrayView`
-    ///
-    /// Unsafe because: `ptr` must be valid for the given dimension and strides.
-    #[inline(always)]
-    unsafe fn new_(ptr: *const A, dim: D, strides: D) -> Self {
-        ArrayView {
-            data: ViewRepr::new(),
-            ptr: ptr as *mut A,
-            dim: dim,
-            strides: strides,
-        }
-    }
-
-    /// Create a read-only array view borrowing its data from a slice.
-    ///
-    /// Checks whether `dim` and `strides` are compatible with the slice's
-    /// length, returning an `Err` if not compatible.
-    ///
-    /// ```
-    /// use ndarray::ArrayView;
-    /// use ndarray::arr3;
-    ///
-    /// let s = [0, 1, 2, 3, 4, 5, 6, 7, 8, 9, 10, 11, 12];
-    /// let a = ArrayView::from_slice_dim_stride((2, 3, 2),
-    ///                                          (1, 4, 2),
-    ///                                          &s).unwrap();
-    ///
-    /// assert!(
-    ///     a == arr3(&[[[0, 2],
-    ///                  [4, 6],
-    ///                  [8, 10]],
-    ///                 [[1, 3],
-    ///                  [5, 7],
-    ///                  [9, 11]]])
-    /// );
-    /// assert!(a.strides() == &[1, 4, 2]);
-    /// ```
-    pub fn from_slice_dim_stride(dim: D, strides: D, xs: &'a [A])
-        -> Result<Self, StrideError>
-    {
-        dimension::can_index_slice(xs, &dim, &strides).map(|_| {
-            unsafe {
-                Self::new_(xs.as_ptr(), dim, strides)
-            }
-        })
-    }
-
-    #[inline]
-    fn into_base_iter(self) -> Baseiter<'a, A, D> {
-        unsafe {
-            Baseiter::new(self.ptr, self.dim.clone(), self.strides.clone())
-        }
-    }
-
-    #[inline]
-    fn into_elements_base(self) -> ElementsBase<'a, A, D> {
-        ElementsBase { inner: self.into_base_iter() }
-    }
-
-    fn into_iter_(self) -> Elements<'a, A, D> {
-        Elements {
-            inner: if let Some(slc) = self.into_slice() {
-                ElementsRepr::Slice(slc.iter())
-            } else {
-                ElementsRepr::Counted(self.into_elements_base())
-            },
-        }
-    }
-
-    fn into_slice(&self) -> Option<&'a [A]> {
-        if self.is_standard_layout() {
-            unsafe {
-                Some(slice::from_raw_parts(self.ptr, self.len()))
-            }
-        } else {
-            None
-        }
-    }
-
-    /// Return an outer iterator for this view.
-    #[doc(hidden)] // not official
-    #[cfg_attr(has_deprecated, deprecated(note="This method will be replaced."))]
-    pub fn into_outer_iter(self) -> OuterIter<'a, A, D::Smaller>
-        where D: RemoveAxis,
-    {
-        iterators::new_outer_iter(self)
-    }
-
-    /// Split the array along `axis` and return one view strictly before the
-    /// split and one view after the split.
-    ///
-    /// **Panics** if `axis` or `index` is out of bounds.
-    pub fn split_at(self, axis: Axis, index: Ix)
-        -> (Self, Self)
-    {
-        // NOTE: Keep this in sync with the ArrayViewMut version
-        let axis = axis.axis();
-        assert!(index <= self.shape()[axis]);
-        let left_ptr = self.ptr;
-        let right_ptr = if index == self.shape()[axis] {
-            self.ptr
-        } else {
-            let offset = stride_offset(index, self.strides.slice()[axis]);
-            unsafe {
-                self.ptr.offset(offset)
-            }
-        };
-
-        let mut dim_left = self.dim.clone();
-        dim_left.slice_mut()[axis] = index;
-        let left = unsafe {
-            Self::new_(left_ptr, dim_left, self.strides.clone())
-        };
-
-        let mut dim_right = self.dim;
-        let right_len  = dim_right.slice()[axis] - index;
-        dim_right.slice_mut()[axis] = right_len;
-        let right = unsafe {
-            Self::new_(right_ptr, dim_right, self.strides)
-        };
-
-        (left, right)
-    }
-
-}
-
-/// Methods for read-write array views `ArrayViewMut<'a, A, D>`
-impl<'a, A> ArrayBase<ViewRepr<&'a mut A>, Ix> {
-    /// Create a one-dimensional read-write array view of the data in `xs`.
-    #[inline]
-    pub fn from_slice(xs: &'a mut [A]) -> Self {
-        ArrayViewMut {
-            data: ViewRepr::new(),
-            ptr: xs.as_mut_ptr(),
-            dim: xs.len(),
-            strides: 1,
-        }
-    }
-}
-
-impl<'a, A, D> ArrayBase<ViewRepr<&'a mut A>, D>
-    where D: Dimension,
-{
-    /// Create a new `ArrayView`
-    ///
-    /// Unsafe because: `ptr` must be valid for the given dimension and strides.
-    #[inline(always)]
-    unsafe fn new_(ptr: *mut A, dim: D, strides: D) -> Self {
-        ArrayViewMut {
-            data: ViewRepr::new(),
-            ptr: ptr,
-            dim: dim,
-            strides: strides,
-        }
-    }
-
-    /// Create a read-write array view borrowing its data from a slice.
-    ///
-    /// Checks whether `dim` and `strides` are compatible with the slice's
-    /// length, returning an `Err` if not compatible.
-    ///
-    /// ```
-    /// use ndarray::ArrayViewMut;
-    /// use ndarray::arr3;
-    ///
-    /// let mut s = [0, 1, 2, 3, 4, 5, 6, 7, 8, 9, 10, 11, 12];
-    /// let mut a = ArrayViewMut::from_slice_dim_stride((2, 3, 2),
-    ///                                                 (1, 4, 2),
-    ///                                                 &mut s).unwrap();
-    ///
-    /// a[[0, 0, 0]] = 1;
-    /// assert!(
-    ///     a == arr3(&[[[1, 2],
-    ///                  [4, 6],
-    ///                  [8, 10]],
-    ///                 [[1, 3],
-    ///                  [5, 7],
-    ///                  [9, 11]]])
-    /// );
-    /// assert!(a.strides() == &[1, 4, 2]);
-    /// ```
-    pub fn from_slice_dim_stride(dim: D, strides: D, xs: &'a mut [A])
-        -> Result<Self, StrideError>
-    {
-        dimension::can_index_slice(xs, &dim, &strides).map(|_| {
-            unsafe {
-                Self::new_(xs.as_mut_ptr(), dim, strides)
-            }
-        })
-    }
-
-    #[inline]
-    fn into_base_iter(self) -> Baseiter<'a, A, D> {
-        unsafe {
-            Baseiter::new(self.ptr, self.dim.clone(), self.strides.clone())
-        }
-    }
-
-    #[inline]
-    fn into_elements_base(self) -> ElementsBaseMut<'a, A, D> {
-        ElementsBaseMut { inner: self.into_base_iter() }
-    }
-
-    fn into_iter_(self) -> ElementsMut<'a, A, D> {
-        ElementsMut {
-            inner:
-                if self.is_standard_layout() {
-                    let slc = unsafe {
-                        slice::from_raw_parts_mut(self.ptr, self.len())
-                    };
-                    ElementsRepr::Slice(slc.iter_mut())
-                } else {
-                    ElementsRepr::Counted(self.into_elements_base())
-                }
-        }
-    }
-
-    fn _into_slice_mut(self) -> Option<&'a mut [A]>
-    {
-        if self.is_standard_layout() {
-            unsafe {
-                Some(slice::from_raw_parts_mut(self.ptr, self.len()))
-            }
-        } else {
-            None
-        }
-    }
-
-    /// Return an outer iterator for this view.
-    #[doc(hidden)] // not official
-    #[cfg_attr(has_deprecated, deprecated(note="This method will be replaced."))]
-    pub fn into_outer_iter(self) -> OuterIterMut<'a, A, D::Smaller>
-        where D: RemoveAxis,
-    {
-        iterators::new_outer_iter_mut(self)
-    }
-
-    /// Split the array along `axis` and return one mutable view strictly
-    /// before the split and one mutable view after the split.
-    ///
-    /// **Panics** if `axis` or `index` is out of bounds.
-    pub fn split_at(self, axis: Axis, index: Ix)
-        -> (Self, Self)
-    {
-        // NOTE: Keep this in sync with the ArrayView version
-        let axis = axis.axis();
-        assert!(index <= self.shape()[axis]);
-        let left_ptr = self.ptr;
-        let right_ptr = if index == self.shape()[axis] {
-            self.ptr
-        }
-        else {
-            let offset = stride_offset(index, self.strides.slice()[axis]);
-            unsafe {
-                self.ptr.offset(offset)
-            }
-        };
-
-        let mut dim_left = self.dim.clone();
-        dim_left.slice_mut()[axis] = index;
-        let left = unsafe {
-            Self::new_(left_ptr, dim_left, self.strides.clone())
-        };
-
-        let mut dim_right = self.dim;
-        let right_len  = dim_right.slice()[axis] - index;
-        dim_right.slice_mut()[axis] = right_len;
-        let right = unsafe {
-            Self::new_(right_ptr, dim_right, self.strides)
-        };
-
-        (left, right)
-    }
-
-=======
->>>>>>> 08b6e356
 }
 
 
